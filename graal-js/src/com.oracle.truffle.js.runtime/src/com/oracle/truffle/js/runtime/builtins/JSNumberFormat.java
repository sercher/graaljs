/*
 * Copyright (c) 2018, 2018, Oracle and/or its affiliates. All rights reserved.
 * DO NOT ALTER OR REMOVE COPYRIGHT NOTICES OR THIS FILE HEADER.
 *
 * The Universal Permissive License (UPL), Version 1.0
 *
 * Subject to the condition set forth below, permission is hereby granted to any
 * person obtaining a copy of this software, associated documentation and/or
 * data (collectively the "Software"), free of charge and under any and all
 * copyright rights in the Software, and any and all patent rights owned or
 * freely licensable by each licensor hereunder covering either (i) the
 * unmodified Software as contributed to or provided by such licensor, or (ii)
 * the Larger Works (as defined below), to deal in both
 *
 * (a) the Software, and
 *
 * (b) any piece of software and/or hardware listed in the lrgrwrks.txt file if
 * one is included with the Software each a "Larger Work" to which the Software
 * is contributed by such licensors),
 *
 * without restriction, including without limitation the rights to copy, create
 * derivative works of, display, perform, and distribute the Software and make,
 * use, sell, offer for sale, import, export, have made, and have sold the
 * Software and the Larger Work(s), and to sublicense the foregoing rights on
 * either these or other terms.
 *
 * This license is subject to the following condition:
 *
 * The above copyright notice and either this complete permission notice or at a
 * minimum a reference to the UPL must be included in all copies or substantial
 * portions of the Software.
 *
 * THE SOFTWARE IS PROVIDED "AS IS", WITHOUT WARRANTY OF ANY KIND, EXPRESS OR
 * IMPLIED, INCLUDING BUT NOT LIMITED TO THE WARRANTIES OF MERCHANTABILITY,
 * FITNESS FOR A PARTICULAR PURPOSE AND NONINFRINGEMENT. IN NO EVENT SHALL THE
 * AUTHORS OR COPYRIGHT HOLDERS BE LIABLE FOR ANY CLAIM, DAMAGES OR OTHER
 * LIABILITY, WHETHER IN AN ACTION OF CONTRACT, TORT OR OTHERWISE, ARISING FROM,
 * OUT OF OR IN CONNECTION WITH THE SOFTWARE OR THE USE OR OTHER DEALINGS IN THE
 * SOFTWARE.
 */
package com.oracle.truffle.js.runtime.builtins;

import java.text.AttributedCharacterIterator;
import java.util.Arrays;
import java.util.Currency;
import java.util.EnumSet;
import java.util.HashMap;
import java.util.LinkedList;
import java.util.List;
import java.util.Locale;
import java.util.Map;
import java.util.Set;

import com.ibm.icu.text.DecimalFormat;
import com.ibm.icu.text.NumberFormat;
import com.oracle.truffle.api.CallTarget;
import com.oracle.truffle.api.CompilerDirectives.TruffleBoundary;
import com.oracle.truffle.api.Truffle;
import com.oracle.truffle.api.frame.VirtualFrame;
import com.oracle.truffle.api.object.DynamicObject;
import com.oracle.truffle.api.object.HiddenKey;
import com.oracle.truffle.api.object.LocationModifier;
import com.oracle.truffle.api.object.Property;
import com.oracle.truffle.api.object.Shape;
import com.oracle.truffle.js.runtime.BigInt;
import com.oracle.truffle.js.runtime.Errors;
import com.oracle.truffle.js.runtime.JSArguments;
import com.oracle.truffle.js.runtime.JSContext;
import com.oracle.truffle.js.runtime.JSRealm;
import com.oracle.truffle.js.runtime.JSRuntime;
import com.oracle.truffle.js.runtime.JavaScriptRootNode;
import com.oracle.truffle.js.runtime.LargeInteger;
import com.oracle.truffle.js.runtime.Symbol;
import com.oracle.truffle.js.runtime.objects.JSAttributes;
import com.oracle.truffle.js.runtime.objects.JSObject;
import com.oracle.truffle.js.runtime.objects.JSObjectUtil;
import com.oracle.truffle.js.runtime.objects.JSShape;
import com.oracle.truffle.js.runtime.objects.Undefined;
import com.oracle.truffle.js.runtime.util.IntlUtil;

public final class JSNumberFormat extends JSBuiltinObject implements JSConstructorFactory.Default.WithFunctions, PrototypeSupplier {

    public static final String CLASS_NAME = "NumberFormat";
    public static final String PROTOTYPE_NAME = "NumberFormat.prototype";

    private static final HiddenKey INTERNAL_STATE_ID = new HiddenKey("_internalState");
    private static final Property INTERNAL_STATE_PROPERTY;

    public static final JSNumberFormat INSTANCE = new JSNumberFormat();

    public static final List<String> BCP47_CU_KEYS = Arrays.asList(new String[]{
                    "ADP",
                    "AED",
                    "AFA",
                    "AFN",
                    "ALK",
                    "ALL",
                    "AMD",
                    "ANG",
                    "AOA",
                    "AOK",
                    "AON",
                    "AOR",
                    "ARA",
                    "ARL",
                    "ARM",
                    "ARP",
                    "ARS",
                    "ATS",
                    "AUD",
                    "AWG",
                    "AZM",
                    "AZN",
                    "BAD",
                    "BAM",
                    "BAN",
                    "BBD",
                    "BDT",
                    "BEC",
                    "BEF",
                    "BEL",
                    "BGL",
                    "BGM",
                    "BGN",
                    "BGO",
                    "BHD",
                    "BIF",
                    "BMD",
                    "BND",
                    "BOB",
                    "BOL",
                    "BOP",
                    "BOV",
                    "BRB",
                    "BRC",
                    "BRE",
                    "BRL",
                    "BRN",
                    "BRR",
                    "BRZ",
                    "BSD",
                    "BTN",
                    "BUK",
                    "BWP",
                    "BYB",
                    "BYN",
                    "BYR",
                    "BZD",
                    "CAD",
                    "CDF",
                    "CHE",
                    "CHF",
                    "CHW",
                    "CLE",
                    "CLF",
                    "CLP",
                    "CNH",
                    "CNX",
                    "CNY",
                    "COP",
                    "COU",
                    "CRC",
                    "CSD",
                    "CSK",
                    "CUC",
                    "CUP",
                    "CVE",
                    "CYP",
                    "CZK",
                    "DDM",
                    "DEM",
                    "DJF",
                    "DKK",
                    "DOP",
                    "DZD",
                    "ECS",
                    "ECV",
                    "EEK",
                    "EGP",
                    "ERN",
                    "ESA",
                    "ESB",
                    "ESP",
                    "ETB",
                    "EUR",
                    "FIM",
                    "FJD",
                    "FKP",
                    "FRF",
                    "GBP",
                    "GEK",
                    "GEL",
                    "GHC",
                    "GHS",
                    "GIP",
                    "GMD",
                    "GNF",
                    "GNS",
                    "GQE",
                    "GRD",
                    "GTQ",
                    "GWE",
                    "GWP",
                    "GYD",
                    "HKD",
                    "HNL",
                    "HRD",
                    "HRK",
                    "HTG",
                    "HUF",
                    "IDR",
                    "IEP",
                    "ILP",
                    "ILR",
                    "ILS",
                    "INR",
                    "IQD",
                    "IRR",
                    "ISJ",
                    "ISK",
                    "ITL",
                    "JMD",
                    "JOD",
                    "JPY",
                    "KES",
                    "KGS",
                    "KHR",
                    "KMF",
                    "KPW",
                    "KRH",
                    "KRO",
                    "KRW",
                    "KWD",
                    "KYD",
                    "KZT",
                    "LAK",
                    "LBP",
                    "LKR",
                    "LRD",
                    "LSL",
                    "LTL",
                    "LTT",
                    "LUC",
                    "LUF",
                    "LUL",
                    "LVL",
                    "LVR",
                    "LYD",
                    "MAD",
                    "MAF",
                    "MCF",
                    "MDC",
                    "MDL",
                    "MGA",
                    "MGF",
                    "MKD",
                    "MKN",
                    "MLF",
                    "MMK",
                    "MNT",
                    "MOP",
                    "MRO",
                    "MTL",
                    "MTP",
                    "MUR",
                    "MVP",
                    "MVR",
                    "MWK",
                    "MXN",
                    "MXP",
                    "MXV",
                    "MYR",
                    "MZE",
                    "MZM",
                    "MZN",
                    "NAD",
                    "NGN",
                    "NIC",
                    "NIO",
                    "NLG",
                    "NOK",
                    "NPR",
                    "NZD",
                    "OMR",
                    "PAB",
                    "PEI",
                    "PEN",
                    "PES",
                    "PGK",
                    "PHP",
                    "PKR",
                    "PLN",
                    "PLZ",
                    "PTE",
                    "PYG",
                    "QAR",
                    "RHD",
                    "ROL",
                    "RON",
                    "RSD",
                    "RUB",
                    "RUR",
                    "RWF",
                    "SAR",
                    "SBD",
                    "SCR",
                    "SDD",
                    "SDG",
                    "SDP",
                    "SEK",
                    "SGD",
                    "SHP",
                    "SIT",
                    "SKK",
                    "SLL",
                    "SOS",
                    "SRD",
                    "SRG",
                    "SSP",
                    "STD",
                    "STN",
                    "SUR",
                    "SVC",
                    "SYP",
                    "SZL",
                    "THB",
                    "TJR",
                    "TJS",
                    "TMM",
                    "TMT",
                    "TND",
                    "TOP",
                    "TPE",
                    "TRL",
                    "TRY",
                    "TTD",
                    "TWD",
                    "TZS",
                    "UAH",
                    "UAK",
                    "UGS",
                    "UGX",
                    "USD",
                    "USN",
                    "USS",
                    "UYI",
                    "UYP",
                    "UYU",
                    "UZS",
                    "VEB",
                    "VEF",
                    "VND",
                    "VNN",
                    "VUV",
                    "WST",
                    "XAF",
                    "XAG",
                    "XAU",
                    "XBA",
                    "XBB",
                    "XBC",
                    "XBD",
                    "XCD",
                    "XDR",
                    "XEU",
                    "XFO",
                    "XFU",
                    "XOF",
                    "XPD",
                    "XPF",
                    "XPT",
                    "XRE",
                    "XSU",
                    "XTS",
                    "XUA",
                    "XXX",
                    "YDD",
                    "YER",
                    "YUD",
                    "YUM",
                    "YUN",
                    "YUR",
                    "ZAL",
                    "ZAR",
                    "ZMK",
                    "ZMW",
                    "ZRN",
                    "ZRZ",
                    "ZWD",
                    "ZWL",
                    "ZWR"
    });

    static {
        Shape.Allocator allocator = JSShape.makeAllocator(JSObject.LAYOUT);
        INTERNAL_STATE_PROPERTY = JSObjectUtil.makeHiddenProperty(INTERNAL_STATE_ID, allocator.locationForType(InternalState.class, EnumSet.of(LocationModifier.NonNull, LocationModifier.Final)));
    }

    private JSNumberFormat() {
    }

    public static boolean isSupportedCurrencyKey(String cuKey) {
        return BCP47_CU_KEYS.contains(cuKey);
    }

    public static boolean isJSNumberFormat(Object obj) {
        return JSObject.isDynamicObject(obj) && isJSNumberFormat((DynamicObject) obj);
    }

    public static boolean isJSNumberFormat(DynamicObject obj) {
        return isInstance(obj, INSTANCE);
    }

    @Override
    public String getClassName() {
        return CLASS_NAME;
    }

    @Override
    public String getClassName(DynamicObject object) {
        return getClassName();
    }

    @Override
    public DynamicObject createPrototype(JSRealm realm, DynamicObject ctor) {
        JSContext ctx = realm.getContext();
        DynamicObject numberFormatPrototype = JSObject.createInit(realm, realm.getObjectPrototype(), JSUserObject.INSTANCE);
        JSObjectUtil.putConstructorProperty(ctx, numberFormatPrototype, ctor);
        JSObjectUtil.putFunctionsFromContainer(realm, numberFormatPrototype, PROTOTYPE_NAME);
        JSObjectUtil.putConstantAccessorProperty(ctx, numberFormatPrototype, "format", createFormatFunctionGetter(realm, ctx), Undefined.instance);
        JSObjectUtil.putDataProperty(ctx, numberFormatPrototype, Symbol.SYMBOL_TO_STRING_TAG, "Object", JSAttributes.configurableNotEnumerableNotWritable());
        return numberFormatPrototype;
    }

    // https://tc39.github.io/ecma402/#sec-currencydigits
    @TruffleBoundary
    public static int currencyDigits(String currencyCode) {
        if (currencyCode == null) {
            return 2;
        }
        try {
            Currency currency = Currency.getInstance(currencyCode);
            return (currency != null) ? currency.getDefaultFractionDigits() : 2;
        } catch (IllegalArgumentException e) {
            return 2;
        }
    }

    // https://tc39.github.io/ecma402/#sec-iswellformedcurrencycode
    @TruffleBoundary
    public static boolean isWellFormedCurrencyCode(String currency) {
        if (currency == null || currency.length() != 3) {
            return false;
        }
        String normalized = IntlUtil.toUpperCase(currency);
        char a = normalized.charAt(0);
        char b = normalized.charAt(1);
        char c = normalized.charAt(2);
        return a >= 'A' && a <= 'Z' && b >= 'A' && b <= 'Z' && c >= 'A' && c <= 'Z';
    }

    @Override
    public Shape makeInitialShape(JSContext ctx, DynamicObject prototype) {
        Shape initialShape = JSObjectUtil.getProtoChildShape(prototype, INSTANCE, ctx);
        initialShape = initialShape.addProperty(INTERNAL_STATE_PROPERTY);
        return initialShape;
    }

    public static JSConstructor createConstructor(JSRealm realm) {
        return INSTANCE.createConstructorAndPrototype(realm);
    }

    public static DynamicObject create(JSContext context) {
        InternalState state = new InternalState();
        DynamicObject result = JSObject.create(context, context.getNumberFormatFactory(), state);
        assert isJSNumberFormat(result);
        return result;
    }

    @TruffleBoundary
    public static void setLocaleAndNumberingSystem(JSContext ctx, BasicInternalState state, String[] locales) {
        String selectedTag = IntlUtil.selectedLocale(ctx, locales);
        Locale selectedLocale = selectedTag != null ? Locale.forLanguageTag(selectedTag) : Locale.getDefault();
        Locale strippedLocale = selectedLocale.stripExtensions();
        if (selectedLocale.getUnicodeLocaleKeys().contains("nu")) {
            String unicodeLocaleType = selectedLocale.getUnicodeLocaleType("nu");
            if (IntlUtil.isSupportedNumberSystemKey(unicodeLocaleType)) {
                state.numberingSystem = unicodeLocaleType;
            } else {
                selectedLocale = IntlUtil.withoutUnicodeExtension(selectedLocale, "nu");
            }
        }
        state.locale = strippedLocale.toLanguageTag();
        // see https://tc39.github.io/ecma402/#sec-intl.numberformat-internal-slots (NOTE 1)
        state.javaLocale = IntlUtil.withoutUnicodeExtension(selectedLocale, "cu");
    }

    @TruffleBoundary
    public static void setupInternalNumberFormat(InternalState state) {
        if (state.style.equals("currency")) {
            state.numberFormat = NumberFormat.getCurrencyInstance(state.javaLocale);
        } else if (state.style.equals("percent")) {
            state.numberFormat = NumberFormat.getPercentInstance(state.javaLocale);
        } else {
            state.numberFormat = NumberFormat.getInstance(state.javaLocale);
        }
        state.numberFormat.setGroupingUsed(state.useGrouping);
    }

    public static NumberFormat getNumberFormatProperty(DynamicObject obj) {
        return getInternalState(obj).numberFormat;
    }

    @TruffleBoundary
    public static String format(DynamicObject numberFormatObj, Object n) {
        NumberFormat numberFormat = getNumberFormatProperty(numberFormatObj);
        Number x = toInternalNumberRepresentation(JSRuntime.toNumeric(n));
        return numberFormat.format(x);
    }

    static final Map<NumberFormat.Field, String> fieldToType = new HashMap<>();

    static {
        fieldToType.put(NumberFormat.Field.INTEGER, "integer");
        fieldToType.put(NumberFormat.Field.DECIMAL_SEPARATOR, "decimal");
        fieldToType.put(NumberFormat.Field.FRACTION, "fraction");
        fieldToType.put(NumberFormat.Field.GROUPING_SEPARATOR, "group");
        fieldToType.put(NumberFormat.Field.CURRENCY, "currency");
        fieldToType.put(NumberFormat.Field.PERCENT, "percentSign");
    }

    @TruffleBoundary
    public static DynamicObject formatToParts(JSContext context, DynamicObject numberFormatObj, Object n) {

        ensureIsNumberFormat(numberFormatObj);
        NumberFormat numberFormat = getNumberFormatProperty(numberFormatObj);
        Number x = toInternalNumberRepresentation(JSRuntime.toNumeric(n));

        List<Object> resultParts = new LinkedList<>();
        AttributedCharacterIterator fit = numberFormat.formatToCharacterIterator(x);
        String formatted = numberFormat.format(x);
        int i = fit.getBeginIndex();
        while (i < fit.getEndIndex()) {
            fit.setIndex(i);
            Map<AttributedCharacterIterator.Attribute, Object> attributes = fit.getAttributes();
            Set<AttributedCharacterIterator.Attribute> attKeySet = attributes.keySet();
            if (!attKeySet.isEmpty()) {
                for (AttributedCharacterIterator.Attribute a : attKeySet) {
                    if (a instanceof NumberFormat.Field) {
                        String value = formatted.substring(fit.getRunStart(), fit.getRunLimit());
                        String type;
                        if (a == NumberFormat.Field.INTEGER) {
                            double xDouble = x.doubleValue();
                            if (Double.isNaN(xDouble)) {
                                type = "nan";
                            } else if (Double.isInfinite(xDouble)) {
                                type = "infinite";
                            } else {
                                type = "integer";
                            }
                        } else if (a == NumberFormat.Field.SIGN) {
                            type = isPlusSign(value) ? "plusSign" : "minusSign";
                        } else {
                            type = fieldToType.get(a);
                            assert type != null;
                        }
                        resultParts.add(makePart(context, type, value));
                        i = fit.getRunLimit();
                        break;
                    } else {
                        throw Errors.shouldNotReachHere();
                    }
                }
            } else {
                String value = formatted.substring(fit.getRunStart(), fit.getRunLimit());
                resultParts.add(makePart(context, "literal", value));
                i = fit.getRunLimit();
            }
        }
        return JSArray.createConstant(context, resultParts.toArray());
    }

    private static boolean isPlusSign(String str) {
        return str.length() == 1 && str.charAt(0) == '+';
    }

    private static Number toInternalNumberRepresentation(Object o) {
        if (o instanceof LargeInteger) {
            return ((LargeInteger) o).doubleValue();
        } else if (o instanceof Number) {
            return (Number) o;
        } else if (o instanceof BigInt) {
            return ((BigInt) o).bigIntegerValue();
        } else {
            throw Errors.shouldNotReachHere();
        }
    }

    private static Object makePart(JSContext context, String type, String value) {
        DynamicObject p = JSUserObject.create(context);
        JSObject.set(p, "type", type);
        JSObject.set(p, "value", value);
        return p;
    }

    public static class BasicInternalState {

        public boolean initialized = false;

        public NumberFormat numberFormat;

        public Locale javaLocale;
        public String locale;

        public String numberingSystem = "latn";

        public int minimumIntegerDigits = 1;
        public int minimumFractionDigits = 0;
        public int maximumFractionDigits = 3;
        public Integer minimumSignificantDigits;
        public Integer maximumSignificantDigits;

        DynamicObject toResolvedOptionsObject(JSContext context) {
            DynamicObject resolvedOptions = JSUserObject.create(context);
            fillResolvedOptions(context, resolvedOptions);
            return resolvedOptions;
        }

        void fillResolvedOptions(@SuppressWarnings("unused") JSContext context, DynamicObject result) {
            JSObjectUtil.defineDataProperty(result, "minimumIntegerDigits", minimumIntegerDigits, JSAttributes.getDefault());
            JSObjectUtil.defineDataProperty(result, "minimumFractionDigits", minimumFractionDigits, JSAttributes.getDefault());
            JSObjectUtil.defineDataProperty(result, "maximumFractionDigits", maximumFractionDigits, JSAttributes.getDefault());
            if (minimumSignificantDigits != null) {
                JSObjectUtil.defineDataProperty(result, "minimumSignificantDigits", minimumSignificantDigits, JSAttributes.getDefault());
            }
            if (maximumSignificantDigits != null) {
                JSObjectUtil.defineDataProperty(result, "maximumSignificantDigits", maximumSignificantDigits, JSAttributes.getDefault());
            }
        }

        @TruffleBoundary
<<<<<<< HEAD
        public static void setStateNumberFormatDigits(JSNumberFormat.BasicInternalState state) {
            state.numberFormat.setMinimumIntegerDigits(state.minimumIntegerDigits.intValue());
            state.numberFormat.setMinimumFractionDigits(state.minimumFractionDigits.intValue());
            state.numberFormat.setMaximumFractionDigits(state.maximumFractionDigits.intValue());
=======
        public void setIntegerAndFractionsDigits(int minimumIntegerDigits, int minimumFractionDigits, int maximumFractionDigits) {
            this.minimumIntegerDigits = minimumIntegerDigits;
            this.minimumFractionDigits = minimumFractionDigits;
            this.maximumFractionDigits = maximumFractionDigits;
            numberFormat.setMinimumIntegerDigits(minimumIntegerDigits);
            numberFormat.setMinimumFractionDigits(minimumFractionDigits);
            numberFormat.setMaximumFractionDigits(maximumFractionDigits);
        }

        @TruffleBoundary
        public void setSignificantDigits(int minimumSignificantDigits, int maximumSignificantDigits) {
            this.minimumSignificantDigits = minimumSignificantDigits;
            this.maximumSignificantDigits = maximumSignificantDigits;
            if (numberFormat instanceof DecimalFormat) {
                DecimalFormat df = (DecimalFormat) numberFormat;
                df.setMinimumSignificantDigits(minimumSignificantDigits);
                df.setMaximumSignificantDigits(maximumSignificantDigits);
            }
>>>>>>> ae42d279
        }
    }

    public static class InternalState extends BasicInternalState {

        public String style = "decimal";
        public String currency;
        public String currencyDisplay;
        public boolean useGrouping = true;

        DynamicObject boundFormatFunction = null;

        @Override
        void fillResolvedOptions(JSContext context, DynamicObject result) {
            JSObjectUtil.defineDataProperty(result, "locale", locale, JSAttributes.getDefault());
            JSObjectUtil.defineDataProperty(result, "numberingSystem", numberingSystem, JSAttributes.getDefault());
            JSObjectUtil.defineDataProperty(result, "style", style, JSAttributes.getDefault());
            if (currency != null) {
                JSObjectUtil.defineDataProperty(result, "currency", currency, JSAttributes.getDefault());
            }
            if (currencyDisplay != null) {
                JSObjectUtil.defineDataProperty(result, "currencyDisplay", currencyDisplay, JSAttributes.getDefault());
            }
            super.fillResolvedOptions(context, result);
            JSObjectUtil.defineDataProperty(result, "useGrouping", useGrouping, JSAttributes.getDefault());
        }
    }

    @TruffleBoundary
    public static DynamicObject resolvedOptions(JSContext context, DynamicObject numberFormatObj) {
        ensureIsNumberFormat(numberFormatObj);
        InternalState state = getInternalState(numberFormatObj);
        return state.toResolvedOptionsObject(context);
    }

    public static InternalState getInternalState(DynamicObject numberFormatObj) {
        return (InternalState) INTERNAL_STATE_PROPERTY.get(numberFormatObj, isJSNumberFormat(numberFormatObj));
    }

    private static CallTarget createGetFormatCallTarget(JSRealm realm, JSContext context) {
        return Truffle.getRuntime().createCallTarget(new JavaScriptRootNode(context.getLanguage(), null, null) {

            @Override
            public Object execute(VirtualFrame frame) {

                Object[] frameArgs = frame.getArguments();
                Object numberFormatObj = JSArguments.getThisObject(frameArgs);

                if (isJSNumberFormat(numberFormatObj)) {

                    InternalState state = getInternalState((DynamicObject) numberFormatObj);

                    if (state == null || !state.initialized) {
                        throw Errors.createTypeError("Method format called on a non-object or on a wrong type of object (uninitialized NumberFormat?).");
                    }

                    if (state.boundFormatFunction == null) {
                        JSFunctionData formatFunctionData = context.getOrCreateBuiltinFunctionData(JSContext.BuiltinFunctionKey.NumberFormatFormat, c -> createFormatFunctionData(c));
                        DynamicObject formatFn = JSFunction.create(realm, formatFunctionData);
                        DynamicObject boundFn = JSFunction.boundFunctionCreate(context, formatFn, numberFormatObj, new Object[]{}, JSObject.getPrototype(formatFn), true);
                        state.boundFormatFunction = boundFn;
                    }

                    return state.boundFormatFunction;
                }
                throw Errors.createTypeError("expected NumberFormat object");
            }
        });
    }

    private static void ensureIsNumberFormat(Object obj) {
        if (!isJSNumberFormat(obj)) {
            throw Errors.createTypeError("NumberFormat method called on a non-object or on a wrong type of object (uninitialized NumberFormat?).");
        }
    }

    private static JSFunctionData createFormatFunctionData(JSContext context) {
        return JSFunctionData.createCallOnly(context, Truffle.getRuntime().createCallTarget(new JavaScriptRootNode(context.getLanguage(), null, null) {
            @Override
            public Object execute(VirtualFrame frame) {
                Object[] arguments = frame.getArguments();
                DynamicObject thisObj = JSRuntime.toObject(context, JSArguments.getThisObject(arguments));
                Object n = JSArguments.getUserArgumentCount(arguments) > 0 ? JSArguments.getUserArgument(arguments, 0) : Undefined.instance;
                return format(thisObj, n);
            }
        }), 1, "format");
    }

    private static DynamicObject createFormatFunctionGetter(JSRealm realm, JSContext context) {
        CallTarget ct = createGetFormatCallTarget(realm, context);
        JSFunctionData fd = JSFunctionData.create(context, ct, ct, 0, "get format", false, false, false, true);
        DynamicObject compareFunction = JSFunction.create(realm, fd);
        return compareFunction;
    }

    @Override
    public DynamicObject getIntrinsicDefaultProto(JSRealm realm) {
        return realm.getNumberFormatConstructor().getPrototype();
    }
}<|MERGE_RESOLUTION|>--- conflicted
+++ resolved
@@ -639,12 +639,6 @@
         }
 
         @TruffleBoundary
-<<<<<<< HEAD
-        public static void setStateNumberFormatDigits(JSNumberFormat.BasicInternalState state) {
-            state.numberFormat.setMinimumIntegerDigits(state.minimumIntegerDigits.intValue());
-            state.numberFormat.setMinimumFractionDigits(state.minimumFractionDigits.intValue());
-            state.numberFormat.setMaximumFractionDigits(state.maximumFractionDigits.intValue());
-=======
         public void setIntegerAndFractionsDigits(int minimumIntegerDigits, int minimumFractionDigits, int maximumFractionDigits) {
             this.minimumIntegerDigits = minimumIntegerDigits;
             this.minimumFractionDigits = minimumFractionDigits;
@@ -663,7 +657,6 @@
                 df.setMinimumSignificantDigits(minimumSignificantDigits);
                 df.setMaximumSignificantDigits(maximumSignificantDigits);
             }
->>>>>>> ae42d279
         }
     }
 
