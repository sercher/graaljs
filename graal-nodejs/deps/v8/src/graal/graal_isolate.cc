--- conflicted
+++ resolved
@@ -1072,13 +1072,6 @@
 #else
     CloseHandle(lock_);
 #endif
-<<<<<<< HEAD
-
-    // GraalIsolate is allocated using malloc and placement new,
-    // see Isolate::Allocate() and Isolate::Initialize()
-    this->~GraalIsolate();
-    free(this);
-=======
     delete array_pool_;
     delete context_pool_;
     delete external_pool_;
@@ -1086,7 +1079,11 @@
     delete number_pool_;
     delete object_pool_;
     delete string_pool_;
->>>>>>> 6688acde
+
+    // GraalIsolate is allocated using malloc and placement new,
+    // see Isolate::Allocate() and Isolate::Initialize()
+    this->~GraalIsolate();
+    free(this);
 }
 
 jobject GraalIsolate::JNIGetObjectFieldOrCall(jobject java_object, GraalAccessField graal_field_id, GraalAccessMethod graal_method_id) {
