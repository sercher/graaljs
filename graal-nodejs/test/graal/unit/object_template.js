--- conflicted
+++ resolved
@@ -79,14 +79,10 @@
             assert.strictEqual(obj.hasOwnProperty("mySetValue"), true);
         });
     });
-<<<<<<< HEAD
-});
-=======
     describe('SetHandler', function () {
         it('should create object with the specified internal field count', function () {
             var result = module.ObjectTemplate_CheckNamedHandlerWithInternalFields();
             assert.ok(result);
         });        
     });
-});
->>>>>>> e04aef8f
+});