/*
 * Copyright (c) 2018, 2018, Oracle and/or its affiliates. All rights reserved.
 * DO NOT ALTER OR REMOVE COPYRIGHT NOTICES OR THIS FILE HEADER.
 *
 * The Universal Permissive License (UPL), Version 1.0
 *
 * Subject to the condition set forth below, permission is hereby granted to any
 * person obtaining a copy of this software, associated documentation and/or
 * data (collectively the "Software"), free of charge and under any and all
 * copyright rights in the Software, and any and all patent rights owned or
 * freely licensable by each licensor hereunder covering either (i) the
 * unmodified Software as contributed to or provided by such licensor, or (ii)
 * the Larger Works (as defined below), to deal in both
 *
 * (a) the Software, and
 *
 * (b) any piece of software and/or hardware listed in the lrgrwrks.txt file if
 * one is included with the Software each a "Larger Work" to which the Software
 * is contributed by such licensors),
 *
 * without restriction, including without limitation the rights to copy, create
 * derivative works of, display, perform, and distribute the Software and make,
 * use, sell, offer for sale, import, export, have made, and have sold the
 * Software and the Larger Work(s), and to sublicense the foregoing rights on
 * either these or other terms.
 *
 * This license is subject to the following condition:
 *
 * The above copyright notice and either this complete permission notice or at a
 * minimum a reference to the UPL must be included in all copies or substantial
 * portions of the Software.
 *
 * THE SOFTWARE IS PROVIDED "AS IS", WITHOUT WARRANTY OF ANY KIND, EXPRESS OR
 * IMPLIED, INCLUDING BUT NOT LIMITED TO THE WARRANTIES OF MERCHANTABILITY,
 * FITNESS FOR A PARTICULAR PURPOSE AND NONINFRINGEMENT. IN NO EVENT SHALL THE
 * AUTHORS OR COPYRIGHT HOLDERS BE LIABLE FOR ANY CLAIM, DAMAGES OR OTHER
 * LIABILITY, WHETHER IN AN ACTION OF CONTRACT, TORT OR OTHERWISE, ARISING FROM,
 * OUT OF OR IN CONNECTION WITH THE SOFTWARE OR THE USE OR OTHER DEALINGS IN THE
 * SOFTWARE.
 */
package com.oracle.truffle.js.nodes.intl;

import java.util.MissingResourceException;

import com.oracle.truffle.api.dsl.Specialization;
import com.oracle.truffle.api.object.DynamicObject;
import com.oracle.truffle.js.nodes.JSGuards;
import com.oracle.truffle.js.nodes.JavaScriptBaseNode;
import com.oracle.truffle.js.nodes.access.PropertyGetNode;
import com.oracle.truffle.js.runtime.Errors;
import com.oracle.truffle.js.runtime.JSContext;
import com.oracle.truffle.js.runtime.builtins.JSNumberFormat;
import com.oracle.truffle.js.runtime.builtins.JSNumberFormat.BasicInternalState;
import com.oracle.truffle.js.runtime.builtins.JSPluralRules;
import com.oracle.truffle.js.runtime.util.IntlUtil;

/*
 * https://tc39.github.io/ecma402/#sec-initializepluralrules
 */
public abstract class InitializePluralRulesNode extends JavaScriptBaseNode {

    private final JSContext context;

    @Child JSToCanonicalizedLocaleListNode toCanonicalizedLocaleListNode;
    @Child CreateOptionsObjectNode createOptionsNode;

    @Child GetStringOptionNode getLocaleMatcherOption;

    @Child GetNumberOptionNode getMinIntDigitsOption;
    @Child GetNumberOptionNode getMinFracDigitsOption;
    @Child GetNumberOptionNode getMaxFracDigitsOption;
    @Child PropertyGetNode getMinSignificantDigitsOption;
    @Child PropertyGetNode getMaxSignificantDigitsOption;
    @Child DefaultNumberOptionNode getMnsdDNO;
    @Child DefaultNumberOptionNode getMxsdDNO;

    @Child GetStringOptionNode getTypeOption;

    protected InitializePluralRulesNode(JSContext context) {
        this.context = context;
        this.toCanonicalizedLocaleListNode = JSToCanonicalizedLocaleListNode.create(context);
        this.createOptionsNode = CreateOptionsObjectNodeGen.create(context);
        this.getLocaleMatcherOption = GetStringOptionNode.create(context, "localeMatcher", new String[]{"lookup", "best fit"}, "best fit");
        this.getTypeOption = GetStringOptionNode.create(context, "type", new String[]{"cardinal", "ordinal"}, "cardinal");
        this.getMinIntDigitsOption = GetNumberOptionNode.create(context, "minimumIntegerDigits", 21);
        this.getMinSignificantDigitsOption = PropertyGetNode.create("minimumSignificantDigits", false, context);
        this.getMaxSignificantDigitsOption = PropertyGetNode.create("maximumSignificantDigits", false, context);
        this.getMinFracDigitsOption = GetNumberOptionNode.create(context, "minimumFractionDigits", 21);
        this.getMaxFracDigitsOption = GetNumberOptionNode.create(context, "maximumFractionDigits", 20);
        this.getMnsdDNO = DefaultNumberOptionNode.create(21, 1);
        this.getMxsdDNO = DefaultNumberOptionNode.create(21, 21);
    }

    public abstract DynamicObject executeInit(DynamicObject collator, Object locales, Object options);

    public static InitializePluralRulesNode createInitalizePluralRulesNode(JSContext context) {
        return InitializePluralRulesNodeGen.create(context);
    }

    @Specialization
    public DynamicObject initializePluralRules(DynamicObject pluralRulesObj, Object localesArg, Object optionsArg) {

        // must be invoked before any code that tries to access ICU library data
        IntlUtil.ensureICU4JDataPathSet(context);

        try {
            JSPluralRules.InternalState state = JSPluralRules.getInternalState(pluralRulesObj);

            String[] locales = toCanonicalizedLocaleListNode.executeLanguageTags(localesArg);
            DynamicObject options = createOptionsNode.execute(optionsArg);

            getLocaleMatcherOption.executeValue(options);
            String optType = getTypeOption.executeValue(options);

            state.initialized = true;

            state.type = optType;

            JSNumberFormat.setLocaleAndNumberingSystem(context, state, locales);
            JSPluralRules.setupInternalPluralRulesAndNumberFormat(state);

            int mnfdDefault = 0;
            int mxfdDefault = 3;
            setPluralRulesDigitOptions(state, options, mnfdDefault, mxfdDefault);

        } catch (MissingResourceException e) {
            throw Errors.createICU4JDataError();
        }
        return pluralRulesObj;
    }

    // https://tc39.github.io/ecma402/#sec-setnfdigitoptions
    private void setPluralRulesDigitOptions(JSPluralRules.InternalState state, DynamicObject options, int mnfdDefault, int mxfdDefault) {
        Number mnid = getMinIntDigitsOption.executeValue(options, 1, 1);
        Number mnfd = getMinFracDigitsOption.executeValue(options, 0, mnfdDefault);
        int mxfdActualDefault = Math.max(mnfd.intValue(), mxfdDefault);
        Number mxfd = getMaxFracDigitsOption.executeValue(options, mnfdDefault, mxfdActualDefault);
<<<<<<< HEAD
        state.minimumIntegerDigits = mnid.intValue();
        state.minimumFractionDigits = mnfd.intValue();
        state.maximumFractionDigits = mxfd.intValue();
        BasicInternalState.setStateNumberFormatDigits(state);
=======
        state.setIntegerAndFractionsDigits(mnid.intValue(), mnfd.intValue(), mxfd.intValue());
>>>>>>> ae42d279
        Object mnsd = getMinSignificantDigitsOption.getValue(options);
        Object mxsd = getMaxSignificantDigitsOption.getValue(options);
        if (!JSGuards.isUndefined(mnsd) || !JSGuards.isUndefined(mxsd)) {
            Number mnsdNumber = getMnsdDNO.executeValue(mnsd, 1);
            Number mxsdNumber = getMxsdDNO.executeValue(mxsd, mnsdNumber.intValue());
            state.setSignificantDigits(mnsdNumber.intValue(), mxsdNumber.intValue());
        }
    }
}<|MERGE_RESOLUTION|>--- conflicted
+++ resolved
@@ -50,7 +50,6 @@
 import com.oracle.truffle.js.runtime.Errors;
 import com.oracle.truffle.js.runtime.JSContext;
 import com.oracle.truffle.js.runtime.builtins.JSNumberFormat;
-import com.oracle.truffle.js.runtime.builtins.JSNumberFormat.BasicInternalState;
 import com.oracle.truffle.js.runtime.builtins.JSPluralRules;
 import com.oracle.truffle.js.runtime.util.IntlUtil;
 
@@ -135,14 +134,7 @@
         Number mnfd = getMinFracDigitsOption.executeValue(options, 0, mnfdDefault);
         int mxfdActualDefault = Math.max(mnfd.intValue(), mxfdDefault);
         Number mxfd = getMaxFracDigitsOption.executeValue(options, mnfdDefault, mxfdActualDefault);
-<<<<<<< HEAD
-        state.minimumIntegerDigits = mnid.intValue();
-        state.minimumFractionDigits = mnfd.intValue();
-        state.maximumFractionDigits = mxfd.intValue();
-        BasicInternalState.setStateNumberFormatDigits(state);
-=======
         state.setIntegerAndFractionsDigits(mnid.intValue(), mnfd.intValue(), mxfd.intValue());
->>>>>>> ae42d279
         Object mnsd = getMinSignificantDigitsOption.getValue(options);
         Object mxsd = getMaxSignificantDigitsOption.getValue(options);
         if (!JSGuards.isUndefined(mnsd) || !JSGuards.isUndefined(mxsd)) {
