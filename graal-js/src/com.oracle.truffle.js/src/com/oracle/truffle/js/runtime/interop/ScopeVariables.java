/*
 * Copyright (c) 2020, 2022, Oracle and/or its affiliates. All rights reserved.
 * DO NOT ALTER OR REMOVE COPYRIGHT NOTICES OR THIS FILE HEADER.
 *
 * The Universal Permissive License (UPL), Version 1.0
 *
 * Subject to the condition set forth below, permission is hereby granted to any
 * person obtaining a copy of this software, associated documentation and/or
 * data (collectively the "Software"), free of charge and under any and all
 * copyright rights in the Software, and any and all patent rights owned or
 * freely licensable by each licensor hereunder covering either (i) the
 * unmodified Software as contributed to or provided by such licensor, or (ii)
 * the Larger Works (as defined below), to deal in both
 *
 * (a) the Software, and
 *
 * (b) any piece of software and/or hardware listed in the lrgrwrks.txt file if
 * one is included with the Software each a "Larger Work" to which the Software
 * is contributed by such licensors),
 *
 * without restriction, including without limitation the rights to copy, create
 * derivative works of, display, perform, and distribute the Software and make,
 * use, sell, offer for sale, import, export, have made, and have sold the
 * Software and the Larger Work(s), and to sublicense the foregoing rights on
 * either these or other terms.
 *
 * This license is subject to the following condition:
 *
 * The above copyright notice and either this complete permission notice or at a
 * minimum a reference to the UPL must be included in all copies or substantial
 * portions of the Software.
 *
 * THE SOFTWARE IS PROVIDED "AS IS", WITHOUT WARRANTY OF ANY KIND, EXPRESS OR
 * IMPLIED, INCLUDING BUT NOT LIMITED TO THE WARRANTIES OF MERCHANTABILITY,
 * FITNESS FOR A PARTICULAR PURPOSE AND NONINFRINGEMENT. IN NO EVENT SHALL THE
 * AUTHORS OR COPYRIGHT HOLDERS BE LIABLE FOR ANY CLAIM, DAMAGES OR OTHER
 * LIABILITY, WHETHER IN AN ACTION OF CONTRACT, TORT OR OTHERWISE, ARISING FROM,
 * OUT OF OR IN CONNECTION WITH THE SOFTWARE OR THE USE OR OTHER DEALINGS IN THE
 * SOFTWARE.
 */
package com.oracle.truffle.js.runtime.interop;

import java.util.OptionalInt;

import com.oracle.truffle.api.CompilerAsserts;
import com.oracle.truffle.api.CompilerDirectives;
import com.oracle.truffle.api.CompilerDirectives.TruffleBoundary;
import com.oracle.truffle.api.RootCallTarget;
import com.oracle.truffle.api.TruffleLanguage;
import com.oracle.truffle.api.dsl.Cached;
import com.oracle.truffle.api.dsl.Specialization;
import com.oracle.truffle.api.frame.Frame;
import com.oracle.truffle.api.frame.FrameDescriptor;
import com.oracle.truffle.api.frame.VirtualFrame;
import com.oracle.truffle.api.interop.InteropLibrary;
import com.oracle.truffle.api.interop.TruffleObject;
import com.oracle.truffle.api.interop.UnknownIdentifierException;
import com.oracle.truffle.api.interop.UnsupportedMessageException;
import com.oracle.truffle.api.library.ExportLibrary;
import com.oracle.truffle.api.library.ExportMessage;
import com.oracle.truffle.api.nodes.Node;
import com.oracle.truffle.api.nodes.RootNode;
import com.oracle.truffle.api.object.DynamicObject;
import com.oracle.truffle.api.object.DynamicObjectLibrary;
import com.oracle.truffle.api.source.SourceSection;
import com.oracle.truffle.api.strings.TruffleString;
import com.oracle.truffle.js.lang.JavaScriptLanguage;
import com.oracle.truffle.js.nodes.FrameDescriptorProvider;
import com.oracle.truffle.js.nodes.JSFrameSlot;
import com.oracle.truffle.js.nodes.JavaScriptNode;
import com.oracle.truffle.js.nodes.access.JSConstantNode;
import com.oracle.truffle.js.nodes.access.JSReadFrameSlotNode;
import com.oracle.truffle.js.nodes.access.JSWriteFrameSlotNode;
import com.oracle.truffle.js.nodes.access.ScopeFrameNode;
import com.oracle.truffle.js.nodes.access.WriteNode;
import com.oracle.truffle.js.nodes.function.BlockScopeNode;
import com.oracle.truffle.js.runtime.JSArguments;
import com.oracle.truffle.js.runtime.JSConfig;
import com.oracle.truffle.js.runtime.JSFrameUtil;
import com.oracle.truffle.js.runtime.JSRealm;
import com.oracle.truffle.js.runtime.JSRuntime;
import com.oracle.truffle.js.runtime.Properties;
import com.oracle.truffle.js.runtime.Strings;
import com.oracle.truffle.js.runtime.builtins.JSFunction;
import com.oracle.truffle.js.runtime.objects.Null;
import com.oracle.truffle.js.runtime.objects.Undefined;

@ExportLibrary(InteropLibrary.class)
public final class ScopeVariables implements TruffleObject {

    public static final String RECEIVER_MEMBER = "this";
    static final int LIMIT = 4;

    final Frame frame;
    final boolean nodeEnter;
    /** BlockScopeNode or RootNode. */
    final Node blockOrRoot;
    final Frame functionFrame;
    private ScopeMembers members;

    /**
     * @param frame Block scope or function frame
     * @param nodeEnter True if we are entering the node
     * @param blockOrRoot BlockScopeNode or FunctionRootNode
     * @param functionFrame Optional function frame not accessible via parent chain
     */
    private ScopeVariables(Frame frame, boolean nodeEnter, Node blockOrRoot, Frame functionFrame) {
        assert isBlockScopeOrRootNode(blockOrRoot);
        this.frame = frame;
        this.nodeEnter = nodeEnter;
        this.blockOrRoot = blockOrRoot;
        this.functionFrame = functionFrame;
    }

    static boolean isBlockScopeOrRootNode(Node blockOrRoot) {
        return blockOrRoot instanceof BlockScopeNode || blockOrRoot instanceof RootNode;
    }

    public static ScopeVariables create(Frame frame, boolean nodeEnter, Node blockOrRoot, Frame functionFrame) {
        return new ScopeVariables(frame, nodeEnter, blockOrRoot, functionFrame);
    }

    /**
     * Assure that we fix the current node and enter flag.
     */
    @ExportMessage
    boolean accepts(@Cached(value = "this.blockOrRoot", adopt = false) Node cachedNode,
                    @Cached(value = "this.nodeEnter") boolean cachedNodeEnter) {
        return this.blockOrRoot == cachedNode && this.nodeEnter == cachedNodeEnter;
    }

    @ExportMessage
    @SuppressWarnings("static-method")
    boolean isScope() {
        return true;
    }

    @ExportMessage
    @SuppressWarnings("static-method")
    boolean hasLanguage() {
        return true;
    }

    @ExportMessage
    @SuppressWarnings("static-method")
    Class<? extends TruffleLanguage<?>> getLanguage() {
        return JavaScriptLanguage.class;
    }

    @ExportMessage
    @TruffleBoundary
    boolean hasScopeParent() {
        if (blockOrRoot instanceof BlockScopeNode) {
            BlockScopeNode blockScopeNode = (BlockScopeNode) blockOrRoot;
            Node parentBlock;
            while ((parentBlock = JavaScriptNode.findBlockScopeNode(blockScopeNode.getParent())) != null) {
                if (frame == null) {
                    return true;
                }
                if (blockScopeNode instanceof BlockScopeNode.FrameBlockScopeNode) {
                    if (blockScopeNode.isFunctionBlock()) {
                        if (parentBlock instanceof BlockScopeNode) {
                            blockScopeNode = (BlockScopeNode) parentBlock;
                            continue;
                        } else {
                            break;
                        }
                    }
                }
                if (parentBlock instanceof BlockScopeNode) {
                    return true;
                } else if (parentBlock instanceof RootNode && functionFrame != null) {
                    return true;
                }
                break;
            }
        } else {
            assert blockOrRoot instanceof RootNode;
            if (frame != null) {
                // For closures, we don't have any outer block nodes, only the RootNode.
                if (ScopeFrameNode.isBlockScopeFrame(frame)) {
                    if (getParentFrame(false) != null) {
                        return true;
                    }
                }
            }
        }
        if (frame != null) {
            Frame parentFrame = JSFrameUtil.getParentFrame(frame);
            return parentFrame != null && parentFrame != JSFrameUtil.NULL_MATERIALIZED_FRAME;
        }
        return false;
    }

    @ExportMessage
    @TruffleBoundary
    Object getScopeParent() throws UnsupportedMessageException {
        if (blockOrRoot instanceof BlockScopeNode) {
            BlockScopeNode blockScopeNode = (BlockScopeNode) blockOrRoot;
            Frame enclosingFrame = frame;
            Node parentBlock;
            while ((parentBlock = JavaScriptNode.findBlockScopeNode(blockScopeNode.getParent())) != null) {
                if (frame == null) {
                    return new ScopeVariables(null, true, parentBlock, null);
                }

                if (blockScopeNode instanceof BlockScopeNode.FrameBlockScopeNode) {
                    enclosingFrame = getParentFrame(true);
                    if (blockScopeNode.isFunctionBlock()) {
                        if (parentBlock instanceof BlockScopeNode) {
                            blockScopeNode = (BlockScopeNode) parentBlock;
                            assert enclosingFrame != null;
                            continue;
                        } else {
                            break;
                        }
                    }
                }
                if (parentBlock instanceof BlockScopeNode) {
                    return new ScopeVariables(enclosingFrame, true, parentBlock, functionFrame);
                } else if (parentBlock instanceof RootNode && functionFrame != null) {
                    return new ScopeVariables(functionFrame, true, parentBlock, functionFrame);
                }
                break;
            }
        } else {
            assert blockOrRoot instanceof RootNode;
            if (frame != null) {
                // For closures, we don't have any outer block nodes, only the RootNode.
                if (ScopeFrameNode.isBlockScopeFrame(frame)) {
                    Frame parentBlockScope = getParentFrame(false);
                    if (parentBlockScope != null) {
                        return new ScopeVariables(parentBlockScope, true, blockOrRoot, null);
                    }
                }
            }
        }
        if (frame != null) {
            Frame parentFrame = JSFrameUtil.getParentFrame(frame);
            if (parentFrame != null && parentFrame != JSFrameUtil.NULL_MATERIALIZED_FRAME) {
                RootNode rootNode = ((RootCallTarget) JSFunction.getCallTarget(JSFrameUtil.getFunctionObject(parentFrame))).getRootNode();
                return new ScopeVariables(parentFrame, true, rootNode, null);
            }
        }
        throw UnsupportedMessageException.create();
    }

    @TruffleBoundary
    private Frame getParentFrame(boolean functionBlock) {
        OptionalInt parentSlot = JSFrameUtil.findOptionalFrameSlotIndex(frame.getFrameDescriptor(), ScopeFrameNode.PARENT_SCOPE_IDENTIFIER);
        if (parentSlot.isPresent()) {
            Object parent = frame.getObject(parentSlot.getAsInt());
            if (parent instanceof Frame) {
                return (Frame) parent;
            } else if (functionFrame != null && functionFrame != frame && !functionBlock) {
                return functionFrame;
            }
        }
        return null;
    }

    @ExportMessage
    @SuppressWarnings("static-method")
    boolean hasMembers() {
        return true;
    }

    @ExportMessage
    @TruffleBoundary
    Object getMembers(@SuppressWarnings("unused") boolean includeInternal) {
        ScopeMembers m = this.members;
        if (m == null) {
            m = new ScopeMembers(frame, blockOrRoot, functionFrame);
            this.members = m;
        }
        return m;
    }

    @ExportMessage
    static final class IsMemberReadable {

        @Specialization(guards = {"cachedMember.equals(member)"}, limit = "LIMIT")
        static boolean doCached(ScopeVariables receiver, String member,
                        @Cached("member") @SuppressWarnings("unused") String cachedMember,
                        // We cache the member existence for fast-path access
                        @Cached("doGeneric(receiver, member)") boolean cachedResult) {
            assert cachedResult == doGeneric(receiver, member);
            return cachedResult;
        }

        @Specialization(replaces = "doCached")
        @TruffleBoundary
        static boolean doGeneric(ScopeVariables receiver, String member) {
            return hasSlot(member, receiver);
        }
    }

    @ExportMessage
    static final class IsMemberModifiable {

        @Specialization(guards = {"cachedMember.equals(member)"}, limit = "LIMIT")
        static boolean doCached(ScopeVariables receiver, String member,
                        @Cached("member") @SuppressWarnings("unused") String cachedMember,
                        // We cache the member existence for fast-path access
                        @Cached("doGeneric(receiver, member)") boolean cachedResult) {
            assert cachedResult == doGeneric(receiver, member);
            return cachedResult;
        }

        @Specialization(replaces = "doCached")
        @TruffleBoundary
        static boolean doGeneric(ScopeVariables receiver, String member) {
            ResolvedSlot slot = findSlot(member, receiver);
            return slot != null && slot.isModifiable();
        }
    }

    @ExportMessage
    static final class ReadMember {

        @Specialization(guards = {"cachedMember.equals(member)"}, limit = "LIMIT")
        static Object doCached(ScopeVariables receiver, @SuppressWarnings("unused") String member,
                        @Cached("member") String cachedMember,
                        // We cache the member's read node for fast-path access
                        @Cached(value = "findSlot(member, receiver)") ResolvedSlot resolvedSlot,
                        @Cached(value = "findReadNode(resolvedSlot)") JavaScriptNode readNode) throws UnknownIdentifierException {
            return doRead(receiver, cachedMember, readNode, resolvedSlot);
        }

        @Specialization(replaces = "doCached")
        @TruffleBoundary
        static Object doGeneric(ScopeVariables receiver, String member) throws UnknownIdentifierException {
            ResolvedSlot resolvedSlot = findSlot(member, receiver);
            JavaScriptNode readNode = findReadNode(resolvedSlot);
            return doRead(receiver, member, readNode, resolvedSlot);
        }

        private static Object doRead(ScopeVariables receiver, String member, JavaScriptNode readNode, ResolvedSlot resolvedSlot) throws UnknownIdentifierException {
            if (readNode == null) {
                throw UnknownIdentifierException.create(member);
            }
            Frame frame = resolvedSlot.isFunctionFrame() ? receiver.functionFrame : receiver.frame;
            if (frame == null) {
                return Undefined.instance;
            } else {
                return readNode.execute((VirtualFrame) frame);
            }
        }
    }

    @ExportMessage
    static final class WriteMember {

        @Specialization(guards = {"cachedMember.equals(member)"}, limit = "LIMIT")
        static void doCached(ScopeVariables receiver, @SuppressWarnings("unused") String member, Object value,
                        @Cached("member") String cachedMember,
                        // We cache the member's write node for fast-path access
                        @Cached(value = "findSlot(member, receiver)") ResolvedSlot resolvedSlot,
                        @Cached(value = "findWriteNode(resolvedSlot)") WriteNode writeNode) throws UnknownIdentifierException {
            doWrite(receiver, cachedMember, value, writeNode, resolvedSlot);
        }

        @Specialization(replaces = "doCached")
        @TruffleBoundary
        static void doGeneric(ScopeVariables receiver, String member, Object value) throws UnknownIdentifierException {
            ResolvedSlot resolvedSlot = findSlot(member, receiver);
            WriteNode writeNode = findWriteNode(resolvedSlot);
            doWrite(receiver, member, value, writeNode, resolvedSlot);
        }

        private static void doWrite(ScopeVariables receiver, String member, Object value, WriteNode writeNode, ResolvedSlot resolvedSlot) throws UnknownIdentifierException {
            if (writeNode == null) {
                throw UnknownIdentifierException.create(member);
            }
            Frame frame = resolvedSlot.isFunctionFrame() ? receiver.functionFrame : receiver.frame;
            if (frame == null) {
                throw UnknownIdentifierException.create(member);
            }
            writeNode.executeWrite((VirtualFrame) frame, value);
        }
    }

    @SuppressWarnings("static-method")
    @ExportMessage
    boolean isMemberInsertable(@SuppressWarnings("unused") String member) {
        return false;
    }

    @ExportMessage
    @TruffleBoundary
    boolean hasSourceLocation() {
        return blockOrRoot.getEncapsulatingSourceSection() != null;
    }

    @ExportMessage
    @TruffleBoundary
    SourceSection getSourceLocation() throws UnsupportedMessageException {
        Node sourceSectionProvider = blockOrRoot;
        if (sourceSectionProvider instanceof BlockScopeNode && ((BlockScopeNode) sourceSectionProvider).isFunctionBlock()) {
            sourceSectionProvider = sourceSectionProvider.getRootNode();
        }
        SourceSection sourceLocation = sourceSectionProvider.getEncapsulatingSourceSection();
        if (sourceLocation == null) {
            throw UnsupportedMessageException.create();
        }
        return sourceLocation;
    }

    @SuppressWarnings("static-method")
    @ExportMessage
    @TruffleBoundary
    Object toDisplayString(@SuppressWarnings("unused") boolean allowSideEffects) {
        RootNode root;
        if (blockOrRoot instanceof BlockScopeNode) {
            if (((BlockScopeNode) blockOrRoot).isFunctionBlock()) {
                root = blockOrRoot.getRootNode();
            } else {
                return "block";
            }
        } else {
            root = (RootNode) blockOrRoot;
        }
        String name = root.getName();
        return (name == null) ? "" : name;
    }

    static class ResolvedSlot {
        final int slot;
        final int frameLevel;
        final int scopeLevel;
        final FrameDescriptor descriptor;

        ResolvedSlot(int slot, int frameLevel, int scopeLevel, FrameDescriptor descriptor) {
            this.slot = slot;
            this.frameLevel = frameLevel;
            this.scopeLevel = scopeLevel;
            this.descriptor = descriptor;
        }

        ResolvedSlot() {
            this(-1, -1, -1, null);
        }

        JavaScriptNode createReadNode() {
            if (!hasSlot()) {
                return JSConstantNode.createUndefined();
            }
            ScopeFrameNode scopeFrameNode = createScopeFrameNode();
            return JSReadFrameSlotNode.create(JSFrameSlot.fromIndexedFrameSlot(descriptor, slot), scopeFrameNode, JSFrameUtil.hasTemporalDeadZone(descriptor, slot));
        }

        WriteNode createWriteNode() {
            if (!hasSlot()) {
                return null;
            }
            ScopeFrameNode scopeFrameNode = createScopeFrameNode();
            return JSWriteFrameSlotNode.create(JSFrameSlot.fromIndexedFrameSlot(descriptor, slot), scopeFrameNode, null, JSFrameUtil.hasTemporalDeadZone(descriptor, slot));
        }

        ScopeFrameNode createScopeFrameNode() {
            if (isFunctionFrame()) {
                return ScopeFrameNode.createCurrent();
            }
            return ScopeFrameNode.create(frameLevel, scopeLevel, null);
        }

        boolean isModifiable() {
            return hasSlot() && !JSFrameUtil.isConst(descriptor, slot) && !JSFrameUtil.isThisSlot(descriptor, slot);
        }

        boolean hasSlot() {
            return slot >= 0;
        }

        boolean isFunctionFrame() {
            return scopeLevel < 0;
        }

        @Override
        public String toString() {
            if (hasSlot()) {
                return getClass().getSimpleName() + "(" + String.valueOf(descriptor.getSlotName(slot)) + ", #" + slot + ", " + frameLevel + "/" + scopeLevel + ")";
            }
            return super.toString();
        }
    }

    static class DynamicScopeResolvedSlot extends ResolvedSlot {
        final Object key;

        DynamicScopeResolvedSlot(Object key, int slot, int frameLevel, int scopeLevel, FrameDescriptor descriptor) {
            super(slot, frameLevel, scopeLevel, descriptor);
            this.key = key;
        }

        @Override
        JavaScriptNode createReadNode() {
            JavaScriptNode readDynamicScope = super.createReadNode();

            class EvalRead extends JavaScriptNode {
                @Child JavaScriptNode getDynamicScope = readDynamicScope;
                @Child DynamicObjectLibrary objectLibrary;

                @Override
                public Object execute(VirtualFrame frame) {
                    DynamicObject scope = (DynamicObject) getDynamicScope.execute(frame);
                    if (!JSRuntime.isObject(scope)) {
                        return Undefined.instance;
                    }
                    DynamicObjectLibrary lib = objectLibrary;
                    if (lib == null) {
                        CompilerDirectives.transferToInterpreterAndInvalidate();
                        if (getParent() != null) {
                            lib = insert(DynamicObjectLibrary.getFactory().createDispatched(JSConfig.PropertyCacheLimit));
                        } else {
                            lib = DynamicObjectLibrary.getUncached();
                        }
                        objectLibrary = lib;
                    }
                    return Properties.getOrDefault(lib, scope, key, Undefined.instance);
                }
            }
            return new EvalRead();
        }

        @Override
        WriteNode createWriteNode() {
            JavaScriptNode readDynamicScope = super.createReadNode();

            class EvalWrite extends JavaScriptNode implements WriteNode {
                @Child JavaScriptNode getDynamicScope = readDynamicScope;
                @Child DynamicObjectLibrary objectLibrary;

                @Override
                public Object execute(VirtualFrame frame) {
                    throw CompilerDirectives.shouldNotReachHere();
                }

                @Override
                public void executeWrite(VirtualFrame frame, Object value) {
                    DynamicObject scope = (DynamicObject) getDynamicScope.execute(frame);
                    if (!JSRuntime.isObject(scope)) {
                        return;
                    }
                    DynamicObjectLibrary lib = objectLibrary;
                    if (lib == null) {
                        CompilerDirectives.transferToInterpreterAndInvalidate();
                        if (getParent() != null) {
                            lib = insert(DynamicObjectLibrary.getFactory().createDispatched(JSConfig.PropertyCacheLimit));
                        } else {
                            lib = DynamicObjectLibrary.getUncached();
                        }
                        objectLibrary = lib;
                    }
                    lib.putIfPresent(scope, key, value);
                }

                @Override
                public JavaScriptNode getRhs() {
                    return null;
                }
            }
            return new EvalWrite();
        }
    }

<<<<<<< HEAD
    static class ResolvedThisSlot extends ResolvedSlot {
        ResolvedThisSlot(int slot, int frameLevel, int scopeLevel, FrameDescriptor descriptor) {
            super(slot, frameLevel, scopeLevel, descriptor);
        }

        ResolvedThisSlot() {
        }

        @Override
        JavaScriptNode createReadNode() {
            return new ReadThisNode(hasSlot() ? super.createReadNode() : null);
        }
    }

    static ResolvedSlot findSlot(String member, ScopeVariables receiver) {
=======
    static ResolvedSlot findSlot(String memberString, ScopeVariables receiver) {
>>>>>>> bead9c5f
        CompilerAsserts.neverPartOfCompilation();
        TruffleString member = Strings.fromJavaString(memberString);
        if (receiver.frame == null) {
            return findSlotWithoutFrame(member, receiver.blockOrRoot);
        }

        class SlotVisitor {
            Node descNode = receiver.blockOrRoot;
            int parentSlot = -1;
            int frameLevel = 0;
            int scopeLevel = 0;

            public ResolvedSlot accept(FrameDescriptor frameDescriptor, int slot, Frame targetFrame) {
                assert targetFrame.getFrameDescriptor() == frameDescriptor;
                int effectiveScopeLevel = scopeLevel;
                if (targetFrame == receiver.functionFrame) {
                    assert receiver.functionFrame.getFrameDescriptor() == frameDescriptor;
                    effectiveScopeLevel = -1;
                }
                Object slotName = frameDescriptor.getSlotName(slot);
                if (ScopeFrameNode.PARENT_SCOPE_IDENTIFIER.equals(slotName)) {
                    parentSlot = slot;
                } else if (ScopeFrameNode.EVAL_SCOPE_IDENTIFIER.equals(slotName)) {
                    DynamicObject evalScope = (DynamicObject) targetFrame.getObject(slot);
                    if (JSRuntime.isObject(evalScope)) {
                        if (DynamicObjectLibrary.getUncached().containsKey(evalScope, member)) {
                            return new DynamicScopeResolvedSlot(member, slot, frameLevel, effectiveScopeLevel, frameDescriptor);
                        }
                    }
                } else if (JSFrameUtil.isThisSlot(frameDescriptor, slot) && ScopeVariables.RECEIVER_MEMBER.equals(member)) {
                    return new ResolvedThisSlot(slot, frameLevel, effectiveScopeLevel, frameDescriptor);
                } else if (!JSFrameUtil.isInternal(frameDescriptor, slot) && member.equals(slotName)) {
                    return new ResolvedSlot(slot, frameLevel, effectiveScopeLevel, frameDescriptor);
                }
                return null; // continue
            }
        }

        SlotVisitor visitor = new SlotVisitor();
        Frame outerFrame = receiver.frame;
        if (receiver.functionFrame != null) {
            // traverse local frames
            FrameDescriptor rootFrameDescriptor = receiver.functionFrame.getFrameDescriptor();
            while (visitor.descNode instanceof BlockScopeNode) {
                BlockScopeNode block = (BlockScopeNode) visitor.descNode;
                visitor.parentSlot = -1;

                if (block instanceof BlockScopeNode.FrameBlockScopeNode) {
                    FrameDescriptor blockFrameDescriptor = ((BlockScopeNode.FrameBlockScopeNode) block).getFrameDescriptor();
                    // Note: If we are just entering a block scope, the frame is not available yet.
                    assert outerFrame.getFrameDescriptor() == blockFrameDescriptor || block == receiver.blockOrRoot;
                    if (outerFrame.getFrameDescriptor() == blockFrameDescriptor) {
                        for (int i = 0; i < blockFrameDescriptor.getNumberOfSlots(); i++) {
                            ResolvedSlot resolvedSlot = visitor.accept(blockFrameDescriptor, i, outerFrame);
                            if (resolvedSlot != null) {
                                return resolvedSlot;
                            }
                        }
                    }
                }
                for (int i = block.getFrameStart(); i < block.getFrameEnd(); i++) {
                    ResolvedSlot resolvedSlot = visitor.accept(rootFrameDescriptor, i, receiver.functionFrame);
                    if (resolvedSlot != null) {
                        return resolvedSlot;
                    }
                }

                visitor.descNode = JavaScriptNode.findBlockScopeNode(visitor.descNode.getParent());
                if (visitor.parentSlot >= 0) {
                    Object parent = outerFrame.getObject(visitor.parentSlot);
                    if (parent instanceof Frame) {
                        outerFrame = (Frame) parent;
                        assert outerFrame != JSFrameUtil.NULL_MATERIALIZED_FRAME;
                        visitor.scopeLevel++;
                    } else {
                        break;
                    }
                }
            }

            assert receiver.functionFrame.getFrameDescriptor() == rootFrameDescriptor && visitor.frameLevel == 0;
            visitor.scopeLevel = -1;
            for (int slot = 0; slot < rootFrameDescriptor.getNumberOfSlots(); slot++) {
                // skip hoisted block-scoped slots; only accessible within their block
                if (JSFrameUtil.isHoistedFromBlock(rootFrameDescriptor, slot)) {
                    continue;
                }
                ResolvedSlot resolvedSlot = visitor.accept(rootFrameDescriptor, slot, receiver.functionFrame);
                if (resolvedSlot != null) {
                    return resolvedSlot;
                }
            }
            outerFrame = JSArguments.getEnclosingFrame(receiver.frame.getArguments());
            visitor.frameLevel = 1;
        }

        // traverse non-local frames
        while (outerFrame != JSFrameUtil.NULL_MATERIALIZED_FRAME) {
            visitor.descNode = ((RootCallTarget) JSFunction.getFunctionData(JSFrameUtil.getFunctionObject(outerFrame)).getRootTarget()).getRootNode();
            visitor.scopeLevel = 0;
            for (;;) {
                visitor.parentSlot = -1;
                for (int slot = 0; slot < outerFrame.getFrameDescriptor().getNumberOfSlots(); slot++) {
                    ResolvedSlot resolvedSlot = visitor.accept(outerFrame.getFrameDescriptor(), slot, outerFrame);
                    if (resolvedSlot != null) {
                        return resolvedSlot;
                    }
                }
                if (visitor.parentSlot >= 0) {
                    Object parent = outerFrame.getObject(visitor.parentSlot);
                    if (parent instanceof Frame) {
                        outerFrame = (Frame) parent;
                        assert outerFrame != JSFrameUtil.NULL_MATERIALIZED_FRAME;
                        visitor.scopeLevel++;
                        continue;
                    }
                }
                break;
            }

            outerFrame = JSArguments.getEnclosingFrame(outerFrame.getArguments());
            visitor.frameLevel++;
        }

        // If it can't be resolved, we still provide a best-effort 'this' member.
        if (receiver.frame != null && ScopeVariables.RECEIVER_MEMBER.equals(member)) {
            return new ResolvedThisSlot();
        }

        return null; // Not found
    }

    private static ResolvedSlot findSlotWithoutFrame(TruffleString member, Node blockOrRootNode) {
        CompilerAsserts.neverPartOfCompilation();
        Node descNode = blockOrRootNode;
        while (descNode != null) {
            if (!(descNode instanceof FrameDescriptorProvider)) {
                break;
            }
            FrameDescriptor desc = ((FrameDescriptorProvider) descNode).getFrameDescriptor();
            OptionalInt slot = JSFrameUtil.findOptionalFrameSlotIndex(desc, member);
            if (slot.isPresent()) {
                if (JSFrameUtil.isInternal(desc, slot.getAsInt())) {
                    return null;
                }
                return new ResolvedSlot();
            }

            descNode = JavaScriptNode.findBlockScopeNode(descNode.getParent());
        }
        return null;
    }

    static boolean hasSlot(String member, ScopeVariables receiver) {
        return findSlot(member, receiver) != null;
    }

    static JavaScriptNode findReadNode(ResolvedSlot slot) {
        if (slot != null) {
            return slot.createReadNode();
        } else {
            return null;
        }
    }

    static WriteNode findWriteNode(ResolvedSlot slot) {
        if (slot != null && slot.isModifiable()) {
            return slot.createWriteNode();
        } else {
            return null;
        }
    }

    static Object getThis(Frame frame) {
        int thisSlot = JSFrameUtil.getThisSlotIndex(frame.getFrameDescriptor());
        if (thisSlot < 0) {
            return thisFromArguments(frame.getArguments());
        } else {
            Object thiz = frame.getValue(thisSlot);
            if (thiz == Undefined.instance) {
                thiz = thisFromFunctionOrArguments(frame.getArguments());
            }
            return thiz;
        }
    }

    static Object thisFromFunctionOrArguments(Object[] args) {
        // this can be either undefined or not populated yet
        // => try to avoid returning undefined in the latter case
        Object function = JSArguments.getFunctionObject(args);
        if (JSFunction.isJSFunction(function)) {
            DynamicObject jsFunction = (DynamicObject) function;
            return isArrowFunctionWithThisCaptured(jsFunction) ? JSFunction.getLexicalThis(jsFunction) : thisFromArguments(args);
        }
        return Undefined.instance;
    }

    static Object thisFromArguments(Object[] args) {
        Object thisObject = JSArguments.getThisObject(args);
        Object function = JSArguments.getFunctionObject(args);
        if (JSFunction.isJSFunction(function) && !JSFunction.isStrict((DynamicObject) function)) {
            JSRealm realm = JavaScriptLanguage.getCurrentJSRealm();
            if (thisObject == Undefined.instance || thisObject == Null.instance) {
                thisObject = realm.getGlobalObject();
            } else {
                thisObject = JSRuntime.toObject(realm.getContext(), thisObject);
            }
        }
        return thisObject;
    }

    private static boolean isArrowFunctionWithThisCaptured(DynamicObject function) {
        return !JSFunction.isConstructor(function) && JSFunction.isClassPrototypeInitialized(function);
    }

    static final class ReadThisNode extends JavaScriptNode {
        @Child JavaScriptNode readThis;

        ReadThisNode(JavaScriptNode readThis) {
            this.readThis = readThis;
        }

        @Override
        public Object execute(VirtualFrame frame) {
            if (readThis == null) {
                return thisFromArguments(frame.getArguments());
            }
            Object thisValue = readThis.execute(frame);
            if (thisValue == Undefined.instance) {
                return thisFromFunctionOrArguments(frame.getArguments());
            }
            return thisValue;
        }
    }
}<|MERGE_RESOLUTION|>--- conflicted
+++ resolved
@@ -88,7 +88,7 @@
 @ExportLibrary(InteropLibrary.class)
 public final class ScopeVariables implements TruffleObject {
 
-    public static final String RECEIVER_MEMBER = "this";
+    public static final TruffleString RECEIVER_MEMBER = Strings.THIS;
     static final int LIMIT = 4;
 
     final Frame frame;
@@ -564,7 +564,6 @@
         }
     }
 
-<<<<<<< HEAD
     static class ResolvedThisSlot extends ResolvedSlot {
         ResolvedThisSlot(int slot, int frameLevel, int scopeLevel, FrameDescriptor descriptor) {
             super(slot, frameLevel, scopeLevel, descriptor);
@@ -579,10 +578,7 @@
         }
     }
 
-    static ResolvedSlot findSlot(String member, ScopeVariables receiver) {
-=======
     static ResolvedSlot findSlot(String memberString, ScopeVariables receiver) {
->>>>>>> bead9c5f
         CompilerAsserts.neverPartOfCompilation();
         TruffleString member = Strings.fromJavaString(memberString);
         if (receiver.frame == null) {
