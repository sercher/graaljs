--- conflicted
+++ resolved
@@ -3,8 +3,6 @@
 This changelog summarizes major changes between GraalVM versions of the Graal JavaScript (ECMAScript) language runtime.
 The main focus is on user-observable behavior of the engine.
 
-<<<<<<< HEAD
-=======
 ## Version 1.0.0 RC14
 * Option `js.function-arguments-limit` to set an upper bound for function arguments and argument spreading (default: 65535).
 * Support for [HTML-like comments](https://tc39.github.io/ecma262/#sec-html-like-comments) added.
@@ -14,17 +12,13 @@
   the prototype of all other non-JS objects to `Object.prototype`.
 * `--jvm.*` and `--native.*` command line options are deprecated and replaced by `--vm.*` options
 
->>>>>>> 5a53d21c
 ## Version 1.0.0 RC13
 * Made Java interop available in native images. Note that you have to configure the accessible classes and methods at native image build time (see [reflection configuration](https://github.com/oracle/graal/blob/master/substratevm/REFLECTION.md#manual-configuration)).
 * Removed deprecated experimental `Java.Worker` API. Node.js Workers should be used instead.
 * Removed deprecated `NashornJavaInterop` mode.
 * [Object.fromEntries](https://tc39.github.io/proposal-object-from-entries/) proposal implemented.
 * Implemented [import()](https://tc39.github.io/proposal-dynamic-import/) proposal.
-<<<<<<< HEAD
-=======
 * Updated Node.js to version 10.15.2.
->>>>>>> 5a53d21c
 
 ## Version 1.0.0 RC12
 * Added option `js.experimental-array-prototype` that sets prototype of
